--- conflicted
+++ resolved
@@ -177,38 +177,10 @@
 
     @classmethod
     async def _reconnect(self):
-<<<<<<< HEAD
         # Refresh the auth headers before reconnecting
         if self._client_opts.auth:
             auth_header_provider = AuthHeaderProvider(self._client_opts.auth)
             self._client.rpc_metadata = {**self._client.rpc_metadata, **auth_header_provider.get_headers()}
 
         logging.debug("Testing Temporal server connection")
-        await self._client.count_workflows()
-=======
-        """
-        Internal method to reconnect using the saved parameters.
-        """
-        if self._client_opts:
-            # Refresh the auth headers before reconnecting
-            if self._client_opts.auth:
-                auth_header_provider = AuthHeaderProvider(self._client_opts.auth)
-                self._rpc_metadata.update(auth_header_provider.get_headers())
-
-            return await TemporalClient.connect(
-                self._client_opts.host,
-                namespace=self._client_opts.namespace
-                or os.getenv("TEMPORAL_NAMESPACE")
-                or "default",
-                data_converter=self._data_converter,
-                interceptors=self._interceptors,
-                default_workflow_query_reject_condition=self._default_workflow_query_reject_condition,
-                tls=self._tls,
-                retry_config=self._retry_config,
-                rpc_metadata=self._rpc_metadata,
-                identity=self._identity,
-                lazy=self._lazy,
-                runtime=self._runtime,
-                keep_alive_config=self._keep_alive_config,
-            )
->>>>>>> 062940b1
+        await self._client.count_workflows()